import setuptools

with open("README.md", "r") as fh:
    long_description = fh.read()

setuptools.setup(
    name="skilletlib",
<<<<<<< HEAD
    version="0.1.6.1",
=======
    version="0.1.6.2",
>>>>>>> e208837f
    author="Nathan Embery",
    author_email="nembery@paloaltonetworks.com",
    description="Tools for working with PAN-OS Skillets in Python 3",
    license='Apache 2.0',
    long_description=long_description,
    long_description_content_type="text/markdown",
    url="https://github.com/paloaltonetworks/skilletlib",
    packages=setuptools.find_packages(),
    include_package_data=True,
    package_data={'assets': ['skilletlib/assets/**/*.yaml', 'skilletlib/assets/**/*.xml']},
    install_requires=[
        "oyaml",
        "docker",
        "pan-python",
        "pathlib",
        "jinja2",
        "pyyaml",
        "xmldiff",
        "xmltodict",
        "requests-toolbelt",
        "requests",
        "jsonpath_ng",
        "passlib",
        "GitPython",
        "jinja2-ansible-filters"
    ],
    classifiers=[
        'Development Status :: 5 - Production/Stable',
        'Programming Language :: Python :: 3.6',
        'Programming Language :: Python :: 3.7',
    ],
    python_requires='>=3.6',
)<|MERGE_RESOLUTION|>--- conflicted
+++ resolved
@@ -5,11 +5,7 @@
 
 setuptools.setup(
     name="skilletlib",
-<<<<<<< HEAD
-    version="0.1.6.1",
-=======
-    version="0.1.6.2",
->>>>>>> e208837f
+    version="0.1.6.3",
     author="Nathan Embery",
     author_email="nembery@paloaltonetworks.com",
     description="Tools for working with PAN-OS Skillets in Python 3",
