import setuptools

with open("README.md", "r") as fh:
    long_description = fh.read()

setuptools.setup(
    name="skilletlib",
<<<<<<< HEAD
    version="0.1.6.8",
=======
    version="0.1.7.0",
>>>>>>> 605748cd
    author="Nathan Embery",
    author_email="nembery@paloaltonetworks.com",
    description="Tools for working with PAN-OS Skillets in Python 3",
    license='Apache 2.0',
    long_description=long_description,
    long_description_content_type="text/markdown",
    url="https://github.com/paloaltonetworks/skilletlib",
    packages=setuptools.find_packages(),
    include_package_data=True,
    package_data={'assets': ['skilletlib/assets/**/*.yaml', 'skilletlib/assets/**/*.xml']},
    install_requires=[
        "oyaml",
        "docker",
        "pan-python",
        "pathlib",
        "jinja2",
        "pyyaml",
        "xmldiff",
        "xmltodict",
        "requests-toolbelt",
        "requests",
        "jsonpath_ng",
        "passlib",
        "GitPython",
        "jinja2-ansible-filters"
    ],
    classifiers=[
        'Development Status :: 5 - Production/Stable',
        'Programming Language :: Python :: 3.6',
        'Programming Language :: Python :: 3.7',
    ],
    python_requires='>=3.6',
)<|MERGE_RESOLUTION|>--- conflicted
+++ resolved
@@ -5,11 +5,7 @@
 
 setuptools.setup(
     name="skilletlib",
-<<<<<<< HEAD
-    version="0.1.6.8",
-=======
     version="0.1.7.0",
->>>>>>> 605748cd
     author="Nathan Embery",
     author_email="nembery@paloaltonetworks.com",
     description="Tools for working with PAN-OS Skillets in Python 3",
