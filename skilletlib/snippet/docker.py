--- conflicted
+++ resolved
@@ -42,19 +42,13 @@
 
         self.cmd = self.metadata.get('cmd', 'echo "you forgot a cmd silly"')
         self.working_dir = self.metadata.get('working_dir', '/app')
-<<<<<<< HEAD
 
-=======
->>>>>>> 93303aec
         # this is set in the get_snippets method of the Docker Skillet class
         # and is used if no volume mounts have been specified
         self.path = self.metadata.get('skillet_path', None)
 
-<<<<<<< HEAD
         self.detach = self.metadata.get('async', False)
 
-=======
->>>>>>> 93303aec
         # set up volumes
         # A dictionary to configure volumes mounted inside the container.
         # The key is either the host path or a volume name, and the value is a dictionary with the keys:
@@ -67,18 +61,11 @@
         #  the skilletlib host container. The hosting application should handle this, but we need
         #  to add the hooks here to allows a 'volumes-from' or a way to set the volumes dynamically
 
-<<<<<<< HEAD
         volumes = self.metadata.get('volumes', dict())
 
         if not volumes:
             self.volumes = {self.path: {'bind': self.working_dir, 'mode': 'rw'}}
 
-=======
-        volumes = self.metadata.get('volumes', None)
-
-        if volumes is None:
-            self.volumes = {self.path: {'bind': self.working_dir, 'mode': 'rw'}}
->>>>>>> 93303aec
         else:
             # FIXME - need to validate nothing too bad can happen here :-/
             self.volumes = volumes
