--- conflicted
+++ resolved
@@ -1568,10 +1568,7 @@
 
         for child in c:
 
-<<<<<<< HEAD
-=======
             # if any child itself has children, then this is not a list of identical items. Return False here
->>>>>>> 5b266c21
             if len(child):
                 return False
 
