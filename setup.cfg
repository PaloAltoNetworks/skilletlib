[tool:pytest]
<<<<<<< HEAD
norecursedirs=local_t .tox build venv
=======
norecursedirs=local_t .tox build venv .eggs
>>>>>>> 41cc33cb
<|MERGE_RESOLUTION|>--- conflicted
+++ resolved
@@ -1,6 +1,2 @@
 [tool:pytest]
-<<<<<<< HEAD
-norecursedirs=local_t .tox build venv
-=======
-norecursedirs=local_t .tox build venv .eggs
->>>>>>> 41cc33cb
+norecursedirs=local_t .tox build venv .eggs